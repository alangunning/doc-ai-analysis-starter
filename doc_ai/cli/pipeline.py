--- conflicted
+++ resolved
@@ -307,24 +307,12 @@
         help="Skip one or more steps (convert, validate, analyze, embed)",
         case_sensitive=False,
     ),
-<<<<<<< HEAD
-=======
     topic: List[str] = typer.Option(
         None,
         "--topic",
         "-t",
         help="Analysis topic(s) to run; defaults to all discovered",
     ),
-    verbose: bool | None = typer.Option(
-        None, "--verbose", "-v", help="Shortcut for --log-level DEBUG"
-    ),
-    log_level: str | None = typer.Option(
-        None, "--log-level", help="Logging level (e.g. INFO, DEBUG)"
-    ),
-    log_file: Path | None = typer.Option(
-        None, "--log-file", help="Write logs to the given file"
-    ),
->>>>>>> c2e97e42
 ) -> None:
     """Run the full pipeline: convert, validate, analyze, and embed.
 
