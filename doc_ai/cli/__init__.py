--- conflicted
+++ resolved
@@ -9,9 +9,7 @@
 import warnings
 import logging
 
-import click
 import typer
-from typer.main import get_command
 from rich.console import Console
 from rich.table import Table
 from dotenv import load_dotenv
@@ -268,84 +266,6 @@
 __all__ = ["app", "analyze_doc", "validate_doc", "convert_path", "validate_file", "run_prompt", "main"]
 
 
-<<<<<<< HEAD
-def _get_completions(buffer: str, text: str) -> list[str]:
-    """Return CLI completion suggestions for the given buffer and text."""
-    root = get_command(app)
-    commands: dict[str, click.Command] = root.commands
-    try:
-        tokens = shlex.split(buffer)
-    except ValueError:
-        tokens = buffer.split()
-    if buffer.endswith(" "):
-        tokens.append("")
-    suggestions: list[str] = []
-    if not tokens:
-        suggestions = list(commands)
-    elif len(tokens) == 1:
-        suggestions = [name for name in commands if name.startswith(tokens[0])]
-    else:
-        cmd = commands.get(tokens[0])
-        if cmd:
-            incomplete = tokens[-1]
-            ctx = click.Context(cmd, info_name=cmd.name, resilient_parsing=True)
-            suggestions = [item.value for item in cmd.shell_complete(ctx, incomplete)]
-    return sorted(suggestions)
-
-
-def _interactive_shell() -> None:  # pragma: no cover - CLI utility
-    try:
-        import readline
-    except Exception:  # pragma: no cover - platform-specific
-        readline = None
-    if readline is not None:
-        def completer(text: str, state: int) -> str | None:
-            options = _get_completions(readline.get_line_buffer(), text)
-            return options[state] if state < len(options) else None
-
-        try:
-            readline.set_completer(completer)
-            readline.parse_and_bind("tab: complete")
-        except Exception:  # pragma: no cover - readline may be missing features
-            pass
-    try:
-        _print_banner()
-        app(prog_name="cli.py", args=["--help"])
-    except SystemExit:
-        pass
-    while True:
-        try:
-            command = input("> ").strip()
-        except (EOFError, KeyboardInterrupt):
-            break
-        if not command:
-            continue
-        if command.lower() in {"exit", "quit"}:
-            break
-        if command.startswith("cd"):
-            parts = command.split(maxsplit=1)
-            target = Path(parts[1]).expanduser() if len(parts) > 1 else Path.home()
-            try:
-                os.chdir(target)
-            except OSError as exc:
-                console.print(f"[red]{exc}[/red]")
-            continue
-        full_cmd = command
-        if SETTINGS["verbose"]:
-            full_cmd += " --verbose"
-        try:
-            app(prog_name="cli.py", args=shlex.split(full_cmd))
-        except SystemExit:
-            pass
-        except Exception as exc:  # pragma: no cover - runtime error display
-            if SETTINGS["verbose"]:
-                traceback.print_exc()
-            else:
-                console.print(f"[red]{exc}[/red]")
-
-
-=======
->>>>>>> 77d410c6
 def main() -> None:
     """Entry point for running the CLI as a script."""
     if len(sys.argv) > 1:
