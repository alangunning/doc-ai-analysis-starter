--- conflicted
+++ resolved
@@ -74,12 +74,8 @@
     elif len(tokens) == 1:
         suggestions = [name for name in commands if name.startswith(tokens[0])]
         if not suggestions:
-<<<<<<< HEAD
-            suggestions = _complete_path(tokens[0])
-=======
             incomplete = tokens[0]
             suggestions = _complete_path(incomplete)
->>>>>>> b6a65c57
     else:
         cmd = commands.get(tokens[0])
         if cmd:
@@ -89,15 +85,11 @@
             if not suggestions:
                 suggestions = _complete_path(incomplete)
         else:
-<<<<<<< HEAD
-            suggestions = _complete_path(tokens[-1])
-=======
             incomplete = tokens[-1]
             suggestions = _complete_path(incomplete)
     if incomplete is not None and len(incomplete) > len(text):
         prefix = incomplete[: len(incomplete) - len(text)]
         suggestions = [s[len(prefix):] if s.startswith(prefix) else s for s in suggestions]
->>>>>>> b6a65c57
     return sorted(suggestions)
 
 
