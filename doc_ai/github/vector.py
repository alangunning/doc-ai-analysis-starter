# mypy: ignore-errors
"""Embedding helpers for Markdown files."""

from __future__ import annotations

import json
import logging
import os
import time
from concurrent.futures import ThreadPoolExecutor, as_completed
from pathlib import Path

<<<<<<< HEAD
from openai import OpenAI
from rich.console import Console
=======
import httpx
from openai import APIConnectionError, APIError, OpenAI, RateLimitError
>>>>>>> 7556c611
from rich.progress import Progress

from doc_ai.logging import RedactFilter

from ..metadata import (
    compute_hash,
    is_step_done,
    load_metadata,
    mark_step,
    save_metadata,
)
from .prompts import DEFAULT_MODEL_BASE_URL

EMBED_MODEL = os.getenv("EMBED_MODEL", "openai/text-embedding-3-small")
EMBED_DIMENSIONS = int(os.environ["EMBED_DIMENSIONS"])

_log = logging.getLogger(__name__)
_log.addFilter(RedactFilter())


def build_vector_store(
    src_dir: Path,
    *,
    fail_fast: bool = False,
    workers: int = 1,
    console: Console | None = None,
) -> None:
    """Generate embeddings for Markdown files in ``src_dir``.

    Args:
        src_dir: Directory containing Markdown files to embed.
        fail_fast: If ``True``, raise an exception when an HTTP request
            repeatedly fails. Otherwise, log the error and continue with the
            next file.
        workers: Number of threads used for concurrent processing.
    """

    base_url = (
        os.getenv("VECTOR_BASE_MODEL_URL")
        or os.getenv("BASE_MODEL_URL")
        or DEFAULT_MODEL_BASE_URL
    )
    api_key_var = "OPENAI_API_KEY" if "api.openai.com" in base_url else "GITHUB_TOKEN"
    token = os.getenv(api_key_var)
    if not token:
        raise RuntimeError(f"Missing required environment variable: {api_key_var}")
    client = OpenAI(api_key=token, base_url=base_url)

    md_files = list(src_dir.rglob("*.md"))

    def process(md_file: Path) -> None:
        meta = load_metadata(md_file)
        file_hash = compute_hash(md_file)
        if meta.blake2b == file_hash and is_step_done(meta, "vector"):
            return
        if meta.blake2b != file_hash:
            meta.blake2b = file_hash
            meta.extra = {}
        text = md_file.read_text(encoding="utf-8")
        kwargs: dict[str, object] = {
            "model": EMBED_MODEL,
            "input": text,
            "encoding_format": "float",
            "dimensions": EMBED_DIMENSIONS,
        }

        success = False
        max_attempts = 3
        for attempt in range(1, max_attempts + 1):
            try:
                resp = client.embeddings.create(**kwargs)
                success = True
                break
            except RateLimitError as exc:  # pragma: no cover - network error
                wait = 2**attempt
                _log.error(
                    "Rate limit error for %s (attempt %s/%s): %s",
                    md_file,
                    attempt,
                    max_attempts,
                    exc,
                    exc_info=True,
                )
            except APIError as exc:  # pragma: no cover - network error
                wait = 2**attempt
                _log.error(
                    "OpenAI API error for %s (attempt %s/%s): %s",
                    md_file,
                    attempt,
                    max_attempts,
                    exc,
                    exc_info=True,
                )
            except APIConnectionError as exc:  # pragma: no cover - network error
                wait = 2**attempt
                _log.error(
                    "Connection error for %s (attempt %s/%s): %s",
                    md_file,
                    attempt,
                    max_attempts,
                    exc,
                    exc_info=True,
                )
            except httpx.TimeoutException as exc:  # pragma: no cover - network error
                wait = 2**attempt
                _log.error(
                    "Timeout during embedding for %s (attempt %s/%s): %s",
                    md_file,
                    attempt,
                    max_attempts,
                    exc,
                    exc_info=True,
                )
            except Exception as exc:  # pragma: no cover - network error
                wait = 2**attempt
                _log.error(
                    "Unexpected error for %s (attempt %s/%s): %s",
                    md_file,
                    attempt,
                    max_attempts,
                    exc,
                    exc_info=True,
                )
            if attempt == max_attempts:
                if fail_fast:
                    raise
                _log.warning("Exceeded max retries for %s", md_file)
                break
            time.sleep(wait)

        if not success:
            return

        embedding = resp.data[0].embedding
        out_file = md_file.with_suffix(".embedding.json")
        out_file.write_text(
            json.dumps({"file": str(md_file), "embedding": embedding}) + "\n",
            encoding="utf-8",
        )
        os.chmod(out_file, 0o600)
        mark_step(meta, "vector", outputs=[out_file.name])
        save_metadata(md_file, meta)

    console = console or Console()
    with Progress(transient=True, console=console) as progress:
        task = progress.add_task("Embedding markdown files", total=len(md_files))
        with ThreadPoolExecutor(max_workers=workers) as executor:
            futures = {executor.submit(process, md): md for md in md_files}
            for fut in as_completed(futures):
                md_file = futures[fut]
                progress.update(task, description=f"Embedding {md_file}")
                try:
                    fut.result()
                    progress.console.print(f"Embedded {md_file}")
                except Exception as exc:  # pragma: no cover - unexpected failure
                    progress.console.print(f"Failed to embed {md_file}: {exc}")
                    raise
                finally:
                    progress.advance(task)


__all__ = ["build_vector_store"]<|MERGE_RESOLUTION|>--- conflicted
+++ resolved
@@ -10,13 +10,9 @@
 from concurrent.futures import ThreadPoolExecutor, as_completed
 from pathlib import Path
 
-<<<<<<< HEAD
-from openai import OpenAI
 from rich.console import Console
-=======
 import httpx
 from openai import APIConnectionError, APIError, OpenAI, RateLimitError
->>>>>>> 7556c611
 from rich.progress import Progress
 
 from doc_ai.logging import RedactFilter
