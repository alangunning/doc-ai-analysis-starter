"""Unified document conversion helpers.

Provides a thin wrapper around the current conversion backend (Docling)
so callers can request various output formats without depending on the
underlying library.  The interface is intentionally small to allow
future backends to be swapped in without touching calling code.
"""

from __future__ import annotations

from enum import Enum
from pathlib import Path
from typing import Dict, Union
import json
<<<<<<< HEAD
=======
from contextlib import nullcontext

from rich.console import Console
>>>>>>> 2443a87a

# ``Docling`` pulls in heavy dependencies like ``torch`` which can slow down
# startup considerably.  Import the converter lazily so simply importing this
# module doesn't trigger those imports.  Tests patch ``_DoclingConverter`` so we
<<<<<<< HEAD
# keep a module level reference that can be swapped out.
_DoclingConverter = None


def _get_docling_converter():
    """Return an instance of ``Docling``'s ``DocumentConverter``."""

    global _DoclingConverter
    if _DoclingConverter is None:  # pragma: no cover - exercised via patching
        from docling.document_converter import (  # type: ignore
            DocumentConverter as _Docling,  # pylint: disable=C0415
        )

        _DoclingConverter = _Docling
    return _DoclingConverter()
=======
# keep a module level reference that can be swapped out.  The instantiated
# converter is cached to avoid repeated heavy initialisation during a single
# process run.  A sentinel file in ``~/.cache/doc_ai`` records that the converter
# has been loaded once so subsequent *local* runs can skip the progress message.
_DoclingConverter = None
_converter_instance = None
_CACHE_MARKER = Path.home() / ".cache" / "doc_ai" / "docling_ready"
_console = Console()


def _get_docling_converter():
    """Return a cached instance of Docling's ``DocumentConverter``."""

    global _DoclingConverter, _converter_instance
    if _converter_instance is not None:
        return _converter_instance

    show_status = not _CACHE_MARKER.exists()
    status = (
        _console.status("Loading Docling (first run may download models)...")
        if show_status
        else nullcontext()
    )
    with status:  # pragma: no cover - visual progress only
        if _DoclingConverter is None:
            from docling.document_converter import (  # type: ignore
                DocumentConverter as _Docling,  # pylint: disable=C0415
            )
            _DoclingConverter = _Docling
        _converter_instance = _DoclingConverter()
    if show_status:
        _CACHE_MARKER.parent.mkdir(parents=True, exist_ok=True)
        _CACHE_MARKER.touch()
    return _converter_instance
>>>>>>> 2443a87a

# Supported high level output formats.
class OutputFormat(str, Enum):
    """Canonical output formats supported by the converter."""

    MARKDOWN = "markdown"
    HTML = "html"
    JSON = "json"
    TEXT = "text"
    DOCTAGS = "doctags"


# Map output formats to the method on the Docling ``DoclingDocument``
# that renders that representation.  Docling changed its API to expose
# ``export_to_*`` helpers instead of ``as_*`` methods, so adapt to the new
# names here.
_METHOD_MAP: Dict[OutputFormat, str] = {
    OutputFormat.MARKDOWN: "export_to_markdown",
    OutputFormat.HTML: "export_to_html",
    OutputFormat.TEXT: "export_to_text",
    OutputFormat.DOCTAGS: "export_to_doctags",
}

# File extension for each format so callers can write outputs with a
# predictable suffix.
_SUFFIX_MAP: Dict[OutputFormat, str] = {
    OutputFormat.MARKDOWN: ".md",
    OutputFormat.HTML: ".html",
    OutputFormat.JSON: ".json",
    OutputFormat.TEXT: ".txt",
    OutputFormat.DOCTAGS: ".doctags",
}


def convert_files(
    input_path: Path, outputs: Dict[OutputFormat, Path]
) -> Dict[OutputFormat, Path]:
    """Convert ``input_path`` to multiple formats.

    ``outputs`` maps each desired ``OutputFormat`` to the file path where the
    rendered content should be written.  The source document is converted only
    once, and the requested representations are emitted to their respective
    destinations.  The mapping of formats to the paths that were written is
    returned for convenience.
    """

    converter = _get_docling_converter()
    result = converter.convert(input_path)
    doc = result.document

    written: Dict[OutputFormat, Path] = {}
    for fmt, out_path in outputs.items():
        out_path.parent.mkdir(parents=True, exist_ok=True)
        if fmt == OutputFormat.JSON:
            # ``DoclingDocument`` doesn't expose an explicit JSON exporter; use
            # the dictionary representation and serialize it ourselves.
            content: Union[str, bytes] = json.dumps(
                doc.export_to_dict(), ensure_ascii=False
            )
        else:
            render_method = getattr(doc, _METHOD_MAP[fmt])
            content = render_method()
        if isinstance(content, bytes):
            out_path.write_bytes(content)
        else:
            out_path.write_text(content, encoding="utf-8")
        written[fmt] = out_path

    return written


def convert_file(input_path: Path, output_path: Path, fmt: OutputFormat) -> Path:
    """Convert ``input_path`` to a single ``fmt`` and return the written path."""

    return convert_files(input_path, {fmt: output_path})[fmt]


def suffix_for_format(fmt: OutputFormat) -> str:
    """Return the default file suffix for ``fmt``."""

    return _SUFFIX_MAP[fmt]


__all__ = ["OutputFormat", "convert_files", "convert_file", "suffix_for_format"]<|MERGE_RESOLUTION|>--- conflicted
+++ resolved
@@ -12,33 +12,13 @@
 from pathlib import Path
 from typing import Dict, Union
 import json
-<<<<<<< HEAD
-=======
 from contextlib import nullcontext
 
 from rich.console import Console
->>>>>>> 2443a87a
 
 # ``Docling`` pulls in heavy dependencies like ``torch`` which can slow down
 # startup considerably.  Import the converter lazily so simply importing this
 # module doesn't trigger those imports.  Tests patch ``_DoclingConverter`` so we
-<<<<<<< HEAD
-# keep a module level reference that can be swapped out.
-_DoclingConverter = None
-
-
-def _get_docling_converter():
-    """Return an instance of ``Docling``'s ``DocumentConverter``."""
-
-    global _DoclingConverter
-    if _DoclingConverter is None:  # pragma: no cover - exercised via patching
-        from docling.document_converter import (  # type: ignore
-            DocumentConverter as _Docling,  # pylint: disable=C0415
-        )
-
-        _DoclingConverter = _Docling
-    return _DoclingConverter()
-=======
 # keep a module level reference that can be swapped out.  The instantiated
 # converter is cached to avoid repeated heavy initialisation during a single
 # process run.  A sentinel file in ``~/.cache/doc_ai`` records that the converter
@@ -73,7 +53,6 @@
         _CACHE_MARKER.parent.mkdir(parents=True, exist_ok=True)
         _CACHE_MARKER.touch()
     return _converter_instance
->>>>>>> 2443a87a
 
 # Supported high level output formats.
 class OutputFormat(str, Enum):
