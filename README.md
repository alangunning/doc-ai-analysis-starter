--- conflicted
+++ resolved
@@ -1,8 +1,4 @@
-<<<<<<< HEAD
-# airnub-ai-template
-=======
 # doc-ai-analysis-starter
->>>>>>> bdd6a0b2
 
 A minimal template for automating document conversion, verification, prompt execution, and AI-assisted pull request review using GitHub Actions and GitHub Models.
 
