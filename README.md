# doc-ai-analysis-starter

A minimal template for automating document conversion, verification, prompt execution, and AI-assisted pull request review using GitHub Actions and GitHub Models.

## Requirements

- Python >= 3.10
- An `OPENAI_API_KEY` environment variable for scripts and workflows that call the OpenAI API.

Install dependencies with:

```bash
pip install -e .
```

## Scripts

### `convert_to_markdown.py`

Convert raw documents (e.g., PDFs) into Markdown:

```bash
python scripts/convert_to_markdown.py documents/raw --outdir documents
```

### `validate_markdown.py`

Validate that a Markdown file matches the original document:

```bash
python scripts/validate_markdown.py path/to/original.pdf path/to/document.md
```

### `run_prompt.py`

Run a prompt definition against a Markdown document and save JSON output:

```bash
python scripts/run_prompt.py prompts/annual-report.prompt.yaml documents/example.md --outdir outputs/annual-report
```

<<<<<<< HEAD
### `review_pr.py`

Generate AI feedback for a pull request description:

```bash
PR_BODY="$(cat pr_body.txt)"
python scripts/review_pr.py --pr-body "$PR_BODY"
```

### `merge_pr.py`

Merge a pull request if the commenter is authorized:

```bash
python scripts/merge_pr.py 123 --user some-login
```

## GitHub Workflows

- **Convert to Markdown** – auto-converts files in `documents/raw/` to Markdown and commits results.
- **Validate Markdown** – checks converted Markdown against the source document and auto-corrects mismatches.
- **Prompt Analysis** – executes prompt templates against Markdown documents and uploads JSON output as artifacts.
- **AI PR Review** – summarizes pull requests and supports `/merge` commands via comments for auto-merging.
=======
## GitHub Workflows

- **Convert** – auto-converts files in `documents/raw/` to Markdown and commits results.
- **Validate** – checks converted Markdown against the source document and auto-corrects mismatches.
- **Prompt Analysis** – executes prompt templates against Markdown documents and uploads JSON output as artifacts.
- **PR Review** – summarizes pull requests.
- **Auto Merge** – merges pull requests when a `/merge` comment is posted.
>>>>>>> 05c6e200

## Adding Prompts

To add a new prompt:

1. Create a `.prompt.yaml` file in `prompts/` following the existing format.
2. Optionally update the `prompt-analysis.yml` matrix to include the new prompt name if you want it to run automatically in the workflow.
No changes to the Python scripts are required.

## License

MIT<|MERGE_RESOLUTION|>--- conflicted
+++ resolved
@@ -39,31 +39,6 @@
 python scripts/run_prompt.py prompts/annual-report.prompt.yaml documents/example.md --outdir outputs/annual-report
 ```
 
-<<<<<<< HEAD
-### `review_pr.py`
-
-Generate AI feedback for a pull request description:
-
-```bash
-PR_BODY="$(cat pr_body.txt)"
-python scripts/review_pr.py --pr-body "$PR_BODY"
-```
-
-### `merge_pr.py`
-
-Merge a pull request if the commenter is authorized:
-
-```bash
-python scripts/merge_pr.py 123 --user some-login
-```
-
-## GitHub Workflows
-
-- **Convert to Markdown** – auto-converts files in `documents/raw/` to Markdown and commits results.
-- **Validate Markdown** – checks converted Markdown against the source document and auto-corrects mismatches.
-- **Prompt Analysis** – executes prompt templates against Markdown documents and uploads JSON output as artifacts.
-- **AI PR Review** – summarizes pull requests and supports `/merge` commands via comments for auto-merging.
-=======
 ## GitHub Workflows
 
 - **Convert** – auto-converts files in `documents/raw/` to Markdown and commits results.
@@ -71,7 +46,6 @@
 - **Prompt Analysis** – executes prompt templates against Markdown documents and uploads JSON output as artifacts.
 - **PR Review** – summarizes pull requests.
 - **Auto Merge** – merges pull requests when a `/merge` comment is posted.
->>>>>>> 05c6e200
 
 ## Adding Prompts
 
