
# Doc AI Starter

Doc AI Starter is a **showcase template** for building end‑to‑end document pipelines with GitHub's AI models. It helps developers new to these models structure `.prompt.yaml` files and apply them to advanced document analysis. The repository shows how to convert files, validate the output, run custom analysis prompts, generate embeddings, and review pull requests—all within the GitHub ecosystem.

The project targets both beginners and experienced developers who are new to document analysis or GitHub's AI models. Everything runs inside the GitHub ecosystem so you can see the entire pipeline—from source files to pull‑request review—in one place.
A simple commit under `data/` triggers the full pipeline—conversion, validation, analysis, and embedding—automatically.

> **Note:** The repository stores small example documents directly in Git for clarity. For production use or large datasets, extend the workflows to handle big files with [Git LFS](https://git-lfs.com/) and back them with an object storage service.

Full documentation lives in the `docs/` folder and is published at [https://alangunning.github.io/doc-ai-analysis-starter/docs/](https://alangunning.github.io/doc-ai-analysis-starter/docs/).

## Quick Start

1. **Requirements**
   - Python ≥ 3.10
   - Node ≥ 18 for building the docs (optional)
   - `GITHUB_TOKEN` for access to GitHub Models and the GitHub CLI. When creating a fine‑grained personal access token, grant **Read** access to **Models** under the account permissions tab (not the repositories tab). You can [prototype for free](https://docs.github.com/en/github-models/use-github-models/prototyping-with-ai-models)

2. **Install**

   ```bash
   pip install -e .
   ```

   Optionally build the documentation site:

   ```bash
   cd docs
   npm install
   npm run build
   cd ..
   ```

3. **Configure**

   Copy `.env.example` to `.env` and adjust variables as needed. Environment
   variables from the runtime override values in the file and command-line
   flags override both. See the
   [Configuration guide](docs/content/configuration.md) for details on
   workflow toggles and model settings.

4. **Try it out**

   Ensure the CLI has access to your GitHub Models token. The
   scripts call `load_dotenv()` so any `GITHUB_TOKEN` defined in
   `.env` is loaded automatically. You can also supply it inline on
   the command line:

   ```bash
   GITHUB_TOKEN=github_pat_xxxx ./doc_ai/cli.py --help
   ```

   Convert a document and validate the Markdown output:

   ```bash
   python scripts/convert.py data/sec-form-8k/apple-sec-8-k.pdf --format markdown
   python scripts/validate.py data/sec-form-8k/apple-sec-8-k.pdf data/sec-form-8k/apple-sec-8-k.pdf.converted.md
   ```

   The validator searches for a prompt file next to the inputs:

   - `<name>.validate.prompt.yaml` for a single document
   - `validate.prompt.yaml` shared by a directory

   If neither exists, it falls back to
   `.github/prompts/validate-output.validate.prompt.yaml`. Override discovery
   with `--prompt`.

   The validation script relies on the reusable helpers in
   `doc_ai.openai` to upload local files or reference remote URLs. Only PDFs
   (and images) can be attached as `input_file` entries; other formats like
   Markdown are read as plain text. Large inputs automatically switch from the
   standard `/v1/files` endpoint to the resumable `/v1/uploads` service before
   calling the Responses API. Use `OPENAI_FILE_PURPOSE` to change the upload
   purpose or set `OPENAI_USE_UPLOAD=1` to force the resumable service. Set
   `OPENAI_API_KEY` and the base URL to `https://api.openai.com/v1` to handle
   very long documents without running into token limits. For a more
   cost‑efficient run, specify a smaller model such as `gpt-4o-mini` with
   `--model`, or split oversized documents into chunks and validate them
   individually.

   Or run the whole pipeline in one go with the orchestrator CLI:

   ```bash
   doc-ai pipeline data/sec-form-8k/
   ```

   Run the CLI without arguments to enter an interactive shell with
   tab-completion for commands and options.
<<<<<<< HEAD
=======
   The shell helper lives in ``doc_ai.cli.interactive`` so it can be reused in
   other Typer-based projects.
>>>>>>> 77d410c6

## Directory Overview

```
doc_ai/                     # Python package
scripts/                  # CLI helpers
.github/workflows/        # CI workflows
.github/prompts/          # Prompt definitions
data/                     # Sample documents and outputs
docs/                     # Docusaurus documentation
```

`data` is organized by document type. Each folder includes a `<doc-type>.analysis.prompt.yaml` file for analysis prompts and may supply either `<name>.validate.prompt.yaml` or a shared `validate.prompt.yaml` for validation. When no custom validation prompt exists, the generic `.github/prompts/validate-output.validate.prompt.yaml` is used. Each source file has converted siblings and an optional `<name>.metadata.json` file that records which steps have completed.

Example structure:

```
data/
  sec-form-8k/
    sec-form-8k.analysis.prompt.yaml
    apple-sec-8-k.pdf
    apple-sec-8-k.pdf.converted.md
    apple-sec-8-k.pdf.converted.html
    apple-sec-8-k.pdf.converted.json
    apple-sec-8-k.pdf.converted.text
    apple-sec-8-k.pdf.converted.doctags
    apple-sec-8-k.pdf.metadata.json
  sec-form-10q/
    sec-form-10q.analysis.prompt.yaml
    apple-sec-form-10q.pdf
    apple-sec-form-10q.pdf.converted.md
    apple-sec-form-10q.pdf.converted.html
    apple-sec-form-10q.pdf.converted.json
    apple-sec-form-10q.pdf.converted.text
    apple-sec-form-10q.pdf.converted.doctags
    apple-sec-form-10q.pdf.metadata.json
  sec-form-4/
    sec-form-4.analysis.prompt.yaml
    sec-form-4.validate.prompt.yaml
    apple-sec-form-4.pdf
    apple-sec-form-4.pdf.converted.md
    apple-sec-form-4.pdf.converted.html
    apple-sec-form-4.pdf.converted.json
    apple-sec-form-4.pdf.converted.text
    apple-sec-form-4.pdf.converted.doctags
    apple-sec-form-4.pdf.metadata.json
```

## Documentation

Guides for each part of the template live in the `docs/` folder and are published at [https://alangunning.github.io/doc-ai-analysis-starter/docs/](https://alangunning.github.io/doc-ai-analysis-starter/docs/). Useful starting points:

- [Introduction](https://alangunning.github.io/doc-ai-analysis-starter/docs/content/intro) – project overview and navigation
- [Workflow Overview](https://alangunning.github.io/doc-ai-analysis-starter/docs/content/workflows) – how the GitHub Actions fit together
- [CLI Scripts and Prompts](https://alangunning.github.io/doc-ai-analysis-starter/docs/content/scripts-and-prompts) – run conversions and analyses locally
- [Converter Module](https://alangunning.github.io/doc-ai-analysis-starter/docs/content/converter) – programmatic file conversion
- [GitHub Module](https://alangunning.github.io/doc-ai-analysis-starter/docs/content/github) – helpers for GitHub Models
- [OpenAI Module](https://alangunning.github.io/doc-ai-analysis-starter/docs/content/openai) – reusable file and response helpers
- [Metadata Module](https://alangunning.github.io/doc-ai-analysis-starter/docs/content/metadata) – track processing state
- [Configuration](https://alangunning.github.io/doc-ai-analysis-starter/docs/content/configuration) – environment variables and model settings
- [Pull Request Reviews](https://alangunning.github.io/doc-ai-analysis-starter/docs/content/pr-review) – automate AI feedback on PRs

## Automated Workflows

GitHub Actions tie the pieces together. Each workflow runs on a specific trigger and can be disabled with its `ENABLE_*` variable.

| Workflow | Trigger | Purpose |
| --- | --- | --- |
| Convert | Push to `data/**` | Convert new documents with Docling and commit sibling outputs |
| Validate | Push converted outputs | Compare rendered files to sources and correct mismatches |
| Analysis | Push Markdown or `*.analysis.prompt.yaml`, or manual dispatch | Run custom prompts against Markdown and upload JSON |
| Vector | Push to `main` with Markdown | Generate embeddings for search |
| PR Review | Pull request or `/review` comment | Provide AI feedback on the PR body |
| Docs | Push to `docs/**` on `main` | Build and publish the documentation site |
| Auto Merge | `/merge` issue comment | Approve and merge a pull request after review |
| Lint | Push/PR touching Python files | Run Ruff style checks |

Each run updates the companion metadata so completed steps are skipped. See the [metadata docs](https://alangunning.github.io/doc-ai-analysis-starter/docs/content/metadata) for a full overview of the schema and available fields. Configure which steps run using the environment variables described in the [Configuration guide](docs/content/configuration.md).

```mermaid
graph LR
    Commit[Commit document.pdf] --> Convert["Convert Documents (Docling)"]
    Convert --> Validate["Validate Outputs (GitHub AI model)"]
    Validate --> Analysis["Run Analysis Prompts (GitHub AI model)"]
    Analysis --> Vector["Generate Vector Embeddings (GitHub AI model)"]
    Vector --> Done[Workflow Complete]
    Meta[("Metadata Record (.metadata.json)")] --> Convert
    Meta --> Validate
    Meta --> Analysis
    Meta --> Vector
    Convert --> Meta
    Validate --> Meta
    Analysis --> Meta
    Vector --> Meta
```

```mermaid
graph TD
    A[Commit or PR] --> B["Convert Documents (Docling)"]
    B --> C["Validate Outputs (GitHub AI model)"]
    A --> D["Run Analysis Prompts (GitHub AI model)"]
    A --> E["Review PR with AI (GitHub AI model)"]
    A --> F[Run Lint Checks]
    Main[Push to main] --> G["Generate Vector Embeddings (GitHub AI model)"]
    Main --> H[Build Documentation]
    Comment["/merge"] --> I[Auto Merge PR]
    B --> M[("Metadata Record (.metadata.json)")]
    C --> M
    D --> M
    G --> M
```

For CLI usage and adding prompts, see `docs/content/scripts-and-prompts.md`.

## Scaling Up

This repository is optimized for clarity and small examples. To adapt the pipeline for larger or production workloads:

- Store bulky documents and generated artifacts in Git LFS or an external object store.
- Adjust the workflows to upload and download data from that storage rather than committing large files directly.
- Expand error handling, logging, and monitoring to fit your operational needs.

## License

MIT<|MERGE_RESOLUTION|>--- conflicted
+++ resolved
@@ -88,11 +88,8 @@
 
    Run the CLI without arguments to enter an interactive shell with
    tab-completion for commands and options.
-<<<<<<< HEAD
-=======
    The shell helper lives in ``doc_ai.cli.interactive`` so it can be reused in
    other Typer-based projects.
->>>>>>> 77d410c6
 
 ## Directory Overview
 
