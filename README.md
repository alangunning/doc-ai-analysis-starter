--- conflicted
+++ resolved
@@ -1,15 +1,9 @@
 
 # Doc AI Starter
 
-<<<<<<< HEAD
-Doc AI Starter is a **showcase template** for building end‑to‑end document pipelines with GitHub's AI models. It shows how to convert files, validate the output, run custom analysis prompts, generate embeddings, and review pull requests.
-
-The project is designed for developers who are new to document analysis. Everything runs inside the GitHub ecosystem so you can see the entire pipeline—from source files to pull‑request review—in one place.
-=======
 Doc AI Starter is a **showcase template** for building end‑to‑end document pipelines with GitHub's AI models. It helps developers new to these models structure `.prompt.yaml` files and apply them to advanced document analysis. The repository shows how to convert files, validate the output, run custom analysis prompts, generate embeddings, and review pull requests—all within the GitHub ecosystem.
 
 The project targets both beginners and experienced developers who are new to document analysis or GitHub's AI models. Everything runs inside the GitHub ecosystem so you can see the entire pipeline—from source files to pull‑request review—in one place.
->>>>>>> d0ebd4db
 
 > **Note:** The repository stores small example documents directly in Git for clarity. For production use or large datasets, extend the workflows to handle big files with [Git LFS](https://git-lfs.com/) and back them with object storage such as Amazon S3.
 
