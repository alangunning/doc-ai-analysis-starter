import json
import os
import threading
import time
from unittest.mock import patch

from doc_ai.converter import OutputFormat, convert_files


def test_convert_files_writes_outputs(tmp_path):
    input_file = tmp_path / "input.pdf"
    input_file.write_bytes(b"pdf")

    outputs = {
        OutputFormat.TEXT: tmp_path / "out.txt",
        OutputFormat.JSON: tmp_path / "out.json",
    }

    with (
        patch("doc_ai.converter.document_converter._DoclingConverter") as MockConverter,
        patch("doc_ai.converter.document_converter._ensure_models_downloaded"),
    ):
        from doc_ai.converter import document_converter as dc

        dc._converter_instance = None

        class DummyDoc:
            def export_to_text(self):
                return "plain"

            def export_to_dict(self):
                return {"a": 1}

        class DummyResult:
            document = DummyDoc()
            status = "SUCCESS"

        MockConverter.return_value.convert.return_value = DummyResult()

        written, status = convert_files(input_file, outputs, return_status=True)

    assert written == outputs
    assert status == "SUCCESS"
    assert outputs[OutputFormat.TEXT].read_text() == "plain"
    assert json.loads(outputs[OutputFormat.JSON].read_text()) == {"a": 1}


def test_convert_files_return_status_optional(tmp_path):
    input_file = tmp_path / "input.pdf"
    input_file.write_bytes(b"pdf")

    outputs = {OutputFormat.TEXT: tmp_path / "out.txt"}

    with (
        patch("doc_ai.converter.document_converter._DoclingConverter") as MockConverter,
        patch("doc_ai.converter.document_converter._ensure_models_downloaded"),
    ):
        from doc_ai.converter import document_converter as dc

        dc._converter_instance = None

        class DummyDoc:
            def export_to_text(self):
                return "plain"

        class DummyResult:
            document = DummyDoc()
            status = "SUCCESS"

        MockConverter.return_value.convert.return_value = DummyResult()

        written = convert_files(input_file, outputs)

    assert written == outputs
    assert outputs[OutputFormat.TEXT].read_text() == "plain"


def test_convert_files_passes_progress_flag(tmp_path):
    input_file = tmp_path / "input.pdf"
    input_file.write_bytes(b"pdf")

    outputs = {OutputFormat.TEXT: tmp_path / "out.txt"}

    with (
        patch("doc_ai.converter.document_converter._DoclingConverter") as MockConverter,
        patch("doc_ai.converter.document_converter._ensure_models_downloaded"),
        patch("doc_ai.converter.document_converter.Progress") as MockProgress,
        open(os.devnull, "w") as devnull,
    ):
        from doc_ai.converter import document_converter as dc

        dc._converter_instance = None
        # Use an in-memory console to avoid writing to stdout
        from rich.console import Console

<<<<<<< HEAD
        dc._console = Console(file=open(os.devnull, "w"), force_terminal=True)
=======
        dc._console = Console(file=devnull, force_terminal=True)
>>>>>>> e08c4d7a
        mock_progress = MockProgress.return_value.__enter__.return_value
        mock_progress.add_task.return_value = 1

        class DummyDoc:
            def export_to_text(self):
                return "plain"

        class DummyResult:
            document = DummyDoc()
            status = "SUCCESS"

        MockConverter.return_value.convert.return_value = DummyResult()

        convert_files(input_file, outputs)

        MockConverter.return_value.convert.assert_called_with(input_file, progress=True)


def test_convert_files_handles_validation_error(tmp_path):
    input_file = tmp_path / "input.pdf"
    input_file.write_bytes(b"pdf")

    outputs = {OutputFormat.TEXT: tmp_path / "out.txt"}

    with (
        patch("doc_ai.converter.document_converter._DoclingConverter") as MockConverter,
        patch("doc_ai.converter.document_converter._ensure_models_downloaded"),
        patch("doc_ai.converter.document_converter.Progress") as MockProgress,
        open(os.devnull, "w") as devnull,
    ):
        from doc_ai.converter import document_converter as dc

        dc._converter_instance = None
        from rich.console import Console

<<<<<<< HEAD
        dc._console = Console(file=open(os.devnull, "w"), force_terminal=True)
=======
        dc._console = Console(file=devnull, force_terminal=True)
>>>>>>> e08c4d7a
        mock_progress = MockProgress.return_value.__enter__.return_value
        mock_progress.add_task.return_value = 1

        class DummyDoc:
            def export_to_text(self):
                return "plain"

        class DummyResult:
            document = DummyDoc()
            status = "SUCCESS"

        # Create a ValidationError instance to mimic Pydantic's error
        from pydantic import BaseModel, ValidationError

        class DummyModel(BaseModel):
            x: int

        try:
            DummyModel(x="a")
        except ValidationError as e:
            val_err = e

        MockConverter.return_value.convert.side_effect = [val_err, DummyResult()]

        convert_files(input_file, outputs)

        assert MockConverter.return_value.convert.call_args_list == [
            ((input_file,), {"progress": True}),
            ((input_file,), {}),
        ]


def test_get_docling_converter_thread_safe():
    with (
        patch("doc_ai.converter.document_converter._DoclingConverter") as MockConverter,
        patch("doc_ai.converter.document_converter._ensure_models_downloaded"),
    ):
        from doc_ai.converter import document_converter as dc

        dc._converter_instance = None

        call_lock = threading.Lock()

        def side_effect():
            with call_lock:
                side_effect.calls += 1
            time.sleep(0.01)

            class Dummy:
                pass

            return Dummy()

        side_effect.calls = 0
        MockConverter.side_effect = side_effect

        results: list[object] = []

        def target():
            results.append(dc._get_docling_converter())

        threads = [threading.Thread(target=target) for _ in range(10)]
        for t in threads:
            t.start()
        for t in threads:
            t.join()

        assert side_effect.calls == 1
        assert len({id(r) for r in results}) == 1<|MERGE_RESOLUTION|>--- conflicted
+++ resolved
@@ -93,11 +93,8 @@
         # Use an in-memory console to avoid writing to stdout
         from rich.console import Console
 
-<<<<<<< HEAD
         dc._console = Console(file=open(os.devnull, "w"), force_terminal=True)
-=======
-        dc._console = Console(file=devnull, force_terminal=True)
->>>>>>> e08c4d7a
+
         mock_progress = MockProgress.return_value.__enter__.return_value
         mock_progress.add_task.return_value = 1
 
@@ -133,11 +130,8 @@
         dc._converter_instance = None
         from rich.console import Console
 
-<<<<<<< HEAD
         dc._console = Console(file=open(os.devnull, "w"), force_terminal=True)
-=======
-        dc._console = Console(file=devnull, force_terminal=True)
->>>>>>> e08c4d7a
+
         mock_progress = MockProgress.return_value.__enter__.return_value
         mock_progress.add_task.return_value = 1
 
