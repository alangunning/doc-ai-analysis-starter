--- conflicted
+++ resolved
@@ -96,8 +96,6 @@
     assert kwargs["api_key"] == "sk-test"
 
 
-<<<<<<< HEAD
-=======
 def test_validate_file_custom_base_uses_github_token(monkeypatch, tmp_path):
     raw_path = tmp_path / "raw.pdf"
     rendered_path = tmp_path / "rendered.txt"
@@ -140,7 +138,6 @@
     assert kwargs["api_key"] == "gh-test"
 
 
->>>>>>> f02a7ebf
 def test_validate_doc_updates_metadata(tmp_path):
     raw = tmp_path / "raw.pdf"
     rendered = tmp_path / "raw.pdf.converted.md"
