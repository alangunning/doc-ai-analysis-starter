--- conflicted
+++ resolved
@@ -53,8 +53,6 @@
         opts = get_completions(cli.app, "convert f", "f")
         assert "file.txt" in opts
     finally:
-<<<<<<< HEAD
-=======
         os.chdir(cwd)
 
 
@@ -83,5 +81,4 @@
         assert "file.txt" in opts
         assert all(not opt.startswith("parent/") for opt in opts)
     finally:
->>>>>>> b6a65c57
         os.chdir(cwd)