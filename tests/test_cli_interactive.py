from pathlib import Path
from unittest.mock import MagicMock
import os

from doc_ai import cli
from doc_ai.cli.interactive import interactive_shell, get_completions


def test_interactive_shell_cd(monkeypatch, tmp_path):
    def fake_app(*, prog_name, args):
        raise SystemExit()

    app_mock = MagicMock(side_effect=fake_app)
    inputs = iter([f"cd {tmp_path}\n", "exit\n"])
    monkeypatch.setattr("builtins.input", lambda prompt="": next(inputs))

    cwd = Path.cwd()
    try:
        interactive_shell(app_mock, print_banner=lambda: None)
        assert Path.cwd() == tmp_path
    finally:
        os.chdir(cwd)


def test_completions_top_level():
<<<<<<< HEAD
    opts = cli._get_completions("", "")
=======
    opts = get_completions(cli.app, "", "")
>>>>>>> 77d410c6
    assert "convert" in opts


def test_completions_options():
<<<<<<< HEAD
    opts = cli._get_completions("convert --f", "--f")
=======
    opts = get_completions(cli.app, "convert --f", "--f")
>>>>>>> 77d410c6
    assert any(opt.startswith("--format") for opt in opts)<|MERGE_RESOLUTION|>--- conflicted
+++ resolved
@@ -23,18 +23,10 @@
 
 
 def test_completions_top_level():
-<<<<<<< HEAD
-    opts = cli._get_completions("", "")
-=======
     opts = get_completions(cli.app, "", "")
->>>>>>> 77d410c6
     assert "convert" in opts
 
 
 def test_completions_options():
-<<<<<<< HEAD
-    opts = cli._get_completions("convert --f", "--f")
-=======
     opts = get_completions(cli.app, "convert --f", "--f")
->>>>>>> 77d410c6
     assert any(opt.startswith("--format") for opt in opts)