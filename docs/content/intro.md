---
sidebar_position: 1
slug: /
---

# Introduction

<<<<<<< HEAD
Doc AI Starter is a showcase template that helps you explore document-processing workflows powered by GitHub's AI models. It demonstrates how to convert documents, validate outputs, run analysis prompts, and review pull requests—all inside the GitHub ecosystem.
=======
Doc AI Starter is a showcase template for developers exploring GitHub's AI models. It illustrates how to structure `.prompt.yaml` files and apply the models to advanced document analysis. The pipeline demonstrates how to convert documents, validate outputs, run analysis prompts, and review pull requests—all inside the GitHub ecosystem.
>>>>>>> d0ebd4db

> **Note:** Sample files are stored directly in the repository to keep the example self-contained. For production use or large datasets, move documents to Git LFS or an external object store such as Amazon S3.

The template includes:

- a Python package with helpers for conversion, validation, and analysis
- CLI scripts that wrap the package functions
- GitHub Actions that automate each step of the pipeline, including AI-based PR review and optional auto-approve & merge
- sample `.prompt.yaml` files that define prompts for GitHub's AI models
- this Docusaurus site with additional guides and references

## Pipeline at a Glance

1. Convert documents (`scripts/convert.py`, Convert workflow)
2. Validate conversions (`scripts/validate.py`, Validate workflow)
3. Run analysis prompts (`scripts/run_analysis.py`, Analysis workflow)
4. Build vector embeddings (`scripts/build_vector_store.py`, Vector workflow)

Each step writes to a `<name>.metadata.json` file so completed work can be skipped in subsequent runs.

## Getting Started

1. Follow the Quick Start steps in the repository `README.md` to install dependencies.
2. Inspect the sample documents under `data/` or add your own files.
3. Use the CLI scripts to convert, validate, and analyze documents.
4. Review the workflow docs to see how GitHub Actions connect the pieces.

Use the navigation to dive into specific topics:

- [Workflow Overview](./workflows)
- [CLI Scripts and Prompts](./scripts-and-prompts)
- [Converter Module](./converter)
- [GitHub Module](./github)
- [Metadata Module](./metadata)<|MERGE_RESOLUTION|>--- conflicted
+++ resolved
@@ -5,11 +5,7 @@
 
 # Introduction
 
-<<<<<<< HEAD
-Doc AI Starter is a showcase template that helps you explore document-processing workflows powered by GitHub's AI models. It demonstrates how to convert documents, validate outputs, run analysis prompts, and review pull requests—all inside the GitHub ecosystem.
-=======
 Doc AI Starter is a showcase template for developers exploring GitHub's AI models. It illustrates how to structure `.prompt.yaml` files and apply the models to advanced document analysis. The pipeline demonstrates how to convert documents, validate outputs, run analysis prompts, and review pull requests—all inside the GitHub ecosystem.
->>>>>>> d0ebd4db
 
 > **Note:** Sample files are stored directly in the repository to keep the example self-contained. For production use or large datasets, move documents to Git LFS or an external object store such as Amazon S3.
 
