---
title: CLI Module
sidebar_position: 2
---

# CLI Module

The `doc_ai.cli` package provides a Typer-based command line interface for orchestrating the document workflow. It reads defaults from a platform-specific **global config file**, a project `.env` file and environment variables, then exposes subcommands for each major step. Each command lives in its own module within `doc_ai.cli` and is registered with the top-level app.

## Commands

- `config` – manage runtime configuration
- `config show` – display current settings
- `config set` – update environment variables
- `convert` – run Docling to convert raw documents into text formats
- `validate` – compare a converted file with its source using an AI model
- `analyze` – execute an analysis prompt against a Markdown document
- `embed` – generate vector embeddings for Markdown files
- `pipeline` – convert, validate, analyze and embed supported raw documents in a directory; paths containing `.converted` are ignored
<<<<<<< HEAD
  Use `--workers N` to process documents concurrently. Control which steps run with
  `--resume-from` or `--skip`.
=======
  Use `--workers N` to process documents concurrently.
- `version` – show the installed package version

>>>>>>> 00a09bc8
By default, the `pipeline` command only processes files with extensions supported by Docling (e.g., `.pdf`) and skips any path containing `.converted` to avoid re-processing generated outputs.

Many commands accept a `--force` flag to bypass metadata checks and re-run steps even if they were previously completed.

Pass `--model` and `--base-model-url` to relevant commands to override model selection. Logging flags `--verbose`, `--log-level` and `--log-file` may be placed either before or after subcommands and all commands honour them. For example:

```bash
doc-ai --log-level INFO convert report.pdf
doc-ai analyze report.md --log-file analysis.log
```

`--verbose` is a shortcut for `--log-level DEBUG`.

`doc_ai/cli.py` provides an executable entry point so the interface can be invoked directly:

```bash
python doc_ai/cli.py convert report.pdf --format markdown
```

After installation, the same commands are available via the `doc-ai` console script. Run `doc-ai` with no arguments to enter an interactive shell.

## Global configuration and logging

The CLI looks for a global configuration file in the user config directory provided by `platformdirs` (for example `~/.config/doc_ai/config.json` on Linux). Use `doc-ai config --global set VAR=VALUE` to persist settings across projects. Command-line flags override environment variables, which in turn override `.env` entries and finally values in the global config file.

Set `LOG_LEVEL` or `LOG_FILE` in any config source or pass `--log-level` / `--log-file` on the command line to tweak logging behavior.<|MERGE_RESOLUTION|>--- conflicted
+++ resolved
@@ -17,14 +17,13 @@
 - `analyze` – execute an analysis prompt against a Markdown document
 - `embed` – generate vector embeddings for Markdown files
 - `pipeline` – convert, validate, analyze and embed supported raw documents in a directory; paths containing `.converted` are ignored
-<<<<<<< HEAD
+
   Use `--workers N` to process documents concurrently. Control which steps run with
   `--resume-from` or `--skip`.
-=======
+
   Use `--workers N` to process documents concurrently.
 - `version` – show the installed package version
 
->>>>>>> 00a09bc8
 By default, the `pipeline` command only processes files with extensions supported by Docling (e.g., `.pdf`) and skips any path containing `.converted` to avoid re-processing generated outputs.
 
 Many commands accept a `--force` flag to bypass metadata checks and re-run steps even if they were previously completed.
