[project]
name = "doc-ai"
description = "Starter template for AI-powered document analysis workflows."
readme = {file = "README.md", content-type = "text/markdown"}
license = {file = "LICENSE"}
authors = [{name = "Alan Gunning", email = "alangunning@gmail.com"}]
requires-python = ">=3.10"
dynamic = ["version"]
dependencies = [
    "docling>=2.50,<3",
    "openai>=1.106,<2",  # Requires Responses API introduced in v1.102.0
    "httpx>=0.28,<1",
    "pydantic>=2.11,<3",
    "pyyaml>=6.0,<7",
    "requests>=2.32,<3",
    "anyio>=4.10,<5",
    "python-dotenv>=1.1,<2",
    "typer>=0.16,<0.17",
    "rich>=14.1,<15",
    "tiktoken>=0.11,<1",
    "platformdirs>=4.4,<5",  # cross-platform config dirs
    "click-repl>=0.3,<0.4",  # enables interactive shell
    "prompt_toolkit>=3.0,<4",  # REPL backend
    "questionary>=2.1,<3",
    "python-slugify>=8,<9",
]
classifiers = [
    "Development Status :: 4 - Beta",
    "Programming Language :: Python",
    "Programming Language :: Python :: 3",
    "Programming Language :: Python :: 3.10",
    "Programming Language :: Python :: 3.11",
    "Programming Language :: Python :: 3.12",
    "Programming Language :: Python :: 3 :: Only",
    "License :: OSI Approved :: MIT License",
    "Operating System :: OS Independent",
    "Environment :: Console",
    "Topic :: Utilities",
    "Typing :: Typed",
]
keywords = ["document", "analysis", "cli", "ai"]

[project.urls]
Homepage = "https://github.com/alangunning/doc-ai-analysis-starter"
Repository = "https://github.com/alangunning/doc-ai-analysis-starter"
Issues = "https://github.com/alangunning/doc-ai-analysis-starter/issues"
Documentation = "https://alangunning.github.io/doc-ai-analysis-starter/docs/"
Changelog = "https://github.com/alangunning/doc-ai-analysis-starter/blob/main/CHANGELOG.md"

[project.entry-points.console_scripts]
doc-ai = "doc_ai.cli:main"

[project.entry-points."doc_ai.plugins"]

"example" = "docs.examples.plugin_example:app"

[project.optional-dependencies]
dev = [
    "ruff==0.12.12",
    "pytest==8.4.2",
    "bandit==1.8.6",
    "mypy==1.11.2",
    "black==24.10.0",
    "pre-commit==3.8.0",
    "setuptools-scm>=7,<9",
]

[tool.setuptools.package-data]
"doc_ai" = ["py.typed"]

[tool.setuptools_scm]

version_scheme = "post-release"
local_scheme = "no-local-version"
<<<<<<< HEAD
fallback_version = "0.1.0b2"
=======
write_to = "doc_ai/_version.py"
>>>>>>> 79a2968d

[tool.ruff]
[tool.ruff.lint]
select = ["E", "F", "W", "I"]
ignore = ["E501"]

[tool.pytest.ini_options]
addopts = "-q"
testpaths = ["tests"]

[tool.bandit]
exclude = ["tests"]

[build-system]
requires = [
    "setuptools>=61,<75",
    "wheel>=0.38,<1",
    "setuptools_scm>=7,<9",
]
build-backend = "setuptools.build_meta"

[tool.setuptools.packages.find]
include = ["doc_ai", "doc_ai.*"]<|MERGE_RESOLUTION|>--- conflicted
+++ resolved
@@ -72,11 +72,8 @@
 
 version_scheme = "post-release"
 local_scheme = "no-local-version"
-<<<<<<< HEAD
 fallback_version = "0.1.0b2"
-=======
 write_to = "doc_ai/_version.py"
->>>>>>> 79a2968d
 
 [tool.ruff]
 [tool.ruff.lint]
