--- conflicted
+++ resolved
@@ -4,13 +4,12 @@
 
 ## [Unreleased]
 
-<<<<<<< HEAD
 ## [0.1.0b3] - 2025-09-06
 
 ## [0.1.0b2] - 2025-09-06
-=======
+
 ## [0.1.0-alpha.0] - 2025-09-06
->>>>>>> 8131e78f
+
 ### Added
 - Use `setuptools-scm` for automatic versioning.
 - Release instructions for tagging and verifying the CLI version with `doc-ai --version`.
