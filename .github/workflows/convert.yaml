--- conflicted
+++ resolved
@@ -13,16 +13,7 @@
         uses: ./.github/actions/load-env
         with:
           enable-workflow: ENABLE_CONVERT_WORKFLOW
-<<<<<<< HEAD
-      - uses: actions/checkout@v4
-        if: steps.env.outputs.skip != 'true'
-      - uses: actions/setup-python@v5
-        if: steps.env.outputs.skip != 'true'
-        with: {python-version: "3.x"}
-      - run: pip install docling
-=======
       - name: Setup Python
->>>>>>> 7e2ed44a
         if: steps.env.outputs.skip != 'true'
         uses: ./.github/actions/setup-python
         with:
